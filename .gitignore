# Byte-compiled / optimized / DLL files
__pycache__/
*.py[cod]
*$py.class

# C extensions
*.so

# Distribution / packaging
.Python
build/
develop-eggs/
dist/
downloads/
eggs/
.eggs/
lib/
lib64/
parts/
sdist/
var/
wheels/
pip-wheel-metadata/
share/python-wheels/
*.egg-info/
.installed.cfg
*.egg
MANIFEST

# PyInstaller
#  Usually these files are written by a python script from a template
#  before PyInstaller builds the exe, so as to inject date/other infos into it.
*.manifest
*.spec

# Installer logs
pip-log.txt
pip-delete-this-directory.txt

# Unit test / coverage reports
htmlcov/
.tox/
.nox/
.coverage
.coverage.*
.cache
nosetests.xml
coverage.xml
*.cover
*.py,cover
.hypothesis/
.pytest_cache/

# Translations
*.mo
*.pot

# Django stuff:
*.log
local_settings.py
db.sqlite3
db.sqlite3-journal

# Flask stuff:
instance/
.webassets-cache

# Scrapy stuff:
.scrapy

# Sphinx documentation
docs/_build/

# PyBuilder
target/

# Jupyter Notebook
.ipynb_checkpoints

# IPython
profile_default/
ipython_config.py

# pyenv
.python-version

# pipenv
#   According to pypa/pipenv#598, it is recommended to include Pipfile.lock in version control.
#   However, in case of collaboration, if having platform-specific dependencies or dependencies
#   having no cross-platform support, pipenv may install dependencies that don't work, or not
#   install all needed dependencies.
#Pipfile.lock

# PEP 582; used by e.g. github.com/David-OConnor/pyflow
__pypackages__/

# Celery stuff
celerybeat-schedule
celerybeat.pid

# SageMath parsed files
*.sage.py

# Environments
.env
.venv
env/
venv/
ENV/
env.bak/
venv.bak/

# Spyder project settings
.spyderproject
.spyproject

# Rope project settings
.ropeproject

# mkdocs documentation
/site

# mypy
.mypy_cache/
.dmypy.json
dmypy.json

# Pyre type checker
.pyre/

<<<<<<< HEAD
# vscode set-ups
.vscode/
=======
# vscode dev
.vscode
>>>>>>> ec4169ba
<|MERGE_RESOLUTION|>--- conflicted
+++ resolved
@@ -128,10 +128,5 @@
 # Pyre type checker
 .pyre/
 
-<<<<<<< HEAD
-# vscode set-ups
-.vscode/
-=======
 # vscode dev
-.vscode
->>>>>>> ec4169ba
+.vscode